--- conflicted
+++ resolved
@@ -15,11 +15,7 @@
 from tools.lib.logreader import LogReader
 
 original_segments = [
-<<<<<<< HEAD
- # ("BODY", "bd6a637565e91581|2022-04-04--22-05-08--0"),        # COMMA.BODY
-=======
   ("BODY", "937ccb7243511b65|2022-05-24--16-03-09--1"),        # COMMA.BODY
->>>>>>> c10a2ef2
   ("HYUNDAI", "02c45f73a2e5c6e9|2021-01-01--19-08-22--1"),     # HYUNDAI.SONATA
  # ("TOYOTA", "0982d79ebb0de295|2021-01-04--17-13-21--13"),     # TOYOTA.PRIUS (INDI)
  # ("TOYOTA2", "0982d79ebb0de295|2021-01-03--20-03-36--6"),     # TOYOTA.RAV4  (LQR)
