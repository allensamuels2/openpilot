--- conflicted
+++ resolved
@@ -250,7 +250,6 @@
     self.assertFalse(len(failed_checks), f"panda safety doesn't agree with openpilot: {failed_checks}")
 
 
-<<<<<<< HEAD
 def load_tests(_routes):
   # TODO: see if there's a cleaner way to do this
   test_cases = unittest.TestSuite()
@@ -264,8 +263,6 @@
   return test_cases
 
 
-=======
->>>>>>> 05f606c8
 if __name__ == "__main__":
   parser = argparse.ArgumentParser()
   parser.add_argument("route", nargs='?', help="Specify route to run tests on")
