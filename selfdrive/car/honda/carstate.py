from collections import defaultdict

from cereal import car
from common.conversions import Conversions as CV
from common.numpy_fast import interp
from opendbc.can.can_define import CANDefine
from opendbc.can.parser import CANParser
from selfdrive.car.interfaces import CarStateBase
from selfdrive.car.honda.values import CAR, DBC, STEER_THRESHOLD, HONDA_BOSCH, HONDA_NIDEC_ALT_SCM_MESSAGES, HONDA_BOSCH_ALT_BRAKE_SIGNAL, HONDA_RADARLESS

TransmissionType = car.CarParams.TransmissionType


def get_can_signals(CP, gearbox_msg, main_on_sig_msg):
  signals = [
    ("XMISSION_SPEED", "ENGINE_DATA"),
    ("WHEEL_SPEED_FL", "WHEEL_SPEEDS"),
    ("WHEEL_SPEED_FR", "WHEEL_SPEEDS"),
    ("WHEEL_SPEED_RL", "WHEEL_SPEEDS"),
    ("WHEEL_SPEED_RR", "WHEEL_SPEEDS"),
    ("STEER_ANGLE", "STEERING_SENSORS"),
    ("STEER_ANGLE_RATE", "STEERING_SENSORS"),
    ("MOTOR_TORQUE", "STEER_MOTOR_TORQUE"),
    ("STEER_TORQUE_SENSOR", "STEER_STATUS"),
    ("LEFT_BLINKER", "SCM_FEEDBACK"),
    ("RIGHT_BLINKER", "SCM_FEEDBACK"),
    ("GEAR", gearbox_msg),
    ("SEATBELT_DRIVER_LAMP", "SEATBELT_STATUS"),
    ("SEATBELT_DRIVER_LATCHED", "SEATBELT_STATUS"),
    ("BRAKE_PRESSED", "POWERTRAIN_DATA"),
    ("BRAKE_SWITCH", "POWERTRAIN_DATA"),
    ("CRUISE_BUTTONS", "SCM_BUTTONS"),
    ("ESP_DISABLED", "VSA_STATUS"),
    ("USER_BRAKE", "VSA_STATUS"),
    ("BRAKE_HOLD_ACTIVE", "VSA_STATUS"),
    ("STEER_STATUS", "STEER_STATUS"),
    ("GEAR_SHIFTER", gearbox_msg),
    ("PEDAL_GAS", "POWERTRAIN_DATA"),
    ("CRUISE_SETTING", "SCM_BUTTONS"),
    ("ACC_STATUS", "POWERTRAIN_DATA"),
    ("MAIN_ON", main_on_sig_msg),
  ]

  checks = [
    ("ENGINE_DATA", 100),
    ("WHEEL_SPEEDS", 50),
    ("STEERING_SENSORS", 100),
    ("SEATBELT_STATUS", 10),
    ("CRUISE", 10),
    ("POWERTRAIN_DATA", 100),
    ("VSA_STATUS", 50),
    ("STEER_STATUS", 100),
    ("STEER_MOTOR_TORQUE", 0), # TODO: not on every car
  ]

  if CP.carFingerprint == CAR.ODYSSEY_CHN:
    checks += [
      ("SCM_FEEDBACK", 25),
      ("SCM_BUTTONS", 50),
    ]
  else:
    checks += [
      ("SCM_FEEDBACK", 10),
      ("SCM_BUTTONS", 25),
    ]

  if CP.carFingerprint in (CAR.CRV_HYBRID, CAR.CIVIC_BOSCH_DIESEL, CAR.ACURA_RDX_3G, CAR.HONDA_E):
    checks.append((gearbox_msg, 50))
  else:
    checks.append((gearbox_msg, 100))

  if CP.carFingerprint in HONDA_BOSCH_ALT_BRAKE_SIGNAL:
    signals.append(("BRAKE_PRESSED", "BRAKE_MODULE"))
    checks.append(("BRAKE_MODULE", 50))

  if CP.carFingerprint in HONDA_RADARLESS:
    signals += [
      ("EPB_STATE", "EPB_STATUS"),
      ("IMPERIAL_UNIT", "CAR_SPEED"),
      ("AEB_STATUS", "ACC_CONTROL"),
    ]
    checks += [
      ("EPB_STATUS", 50),
      ("CAR_SPEED", 10),
      ("ACC_CONTROL", 50),
    ]

  if CP.carFingerprint in HONDA_BOSCH:
    signals += [
      ("EPB_STATE", "EPB_STATUS"),
      ("IMPERIAL_UNIT", "CAR_SPEED"),
    ]
    checks += [
      ("EPB_STATUS", 50),
      ("CAR_SPEED", 10),
    ]

    if not CP.openpilotLongitudinalControl:
      signals += [
        ("CRUISE_CONTROL_LABEL", "ACC_HUD"),
        ("CRUISE_SPEED", "ACC_HUD"),
        ("ACCEL_COMMAND", "ACC_CONTROL"),
        ("AEB_STATUS", "ACC_CONTROL"),
      ]
      checks += [
        ("ACC_HUD", 10),
        ("ACC_CONTROL", 50),
      ]
  else:  # Nidec signals
    signals += [("CRUISE_SPEED_PCM", "CRUISE"),
                ("CRUISE_SPEED_OFFSET", "CRUISE_PARAMS")]

    if CP.carFingerprint == CAR.ODYSSEY_CHN:
      checks.append(("CRUISE_PARAMS", 10))
    else:
      checks.append(("CRUISE_PARAMS", 50))

  if CP.carFingerprint in (CAR.ACCORD, CAR.ACCORDH, CAR.CIVIC_BOSCH, CAR.CIVIC_BOSCH_DIESEL, CAR.CRV_HYBRID, CAR.INSIGHT, CAR.ACURA_RDX_3G, CAR.HONDA_E, CAR.CIVIC_22):
    signals.append(("DRIVERS_DOOR_OPEN", "SCM_FEEDBACK"))
  elif CP.carFingerprint == CAR.ODYSSEY_CHN:
    signals.append(("DRIVERS_DOOR_OPEN", "SCM_BUTTONS"))
  elif CP.carFingerprint in (CAR.FREED, CAR.HRV):
    signals += [("DRIVERS_DOOR_OPEN", "SCM_BUTTONS"),
                ("WHEELS_MOVING", "STANDSTILL")]
  else:
    signals += [("DOOR_OPEN_FL", "DOORS_STATUS"),
                ("DOOR_OPEN_FR", "DOORS_STATUS"),
                ("DOOR_OPEN_RL", "DOORS_STATUS"),
                ("DOOR_OPEN_RR", "DOORS_STATUS"),
                ("WHEELS_MOVING", "STANDSTILL")]
    checks += [
      ("DOORS_STATUS", 3),
      ("STANDSTILL", 50),
    ]

  if CP.carFingerprint == CAR.CIVIC:
    signals += [("IMPERIAL_UNIT", "HUD_SETTING"),
                ("EPB_STATE", "EPB_STATUS")]
    checks += [
      ("HUD_SETTING", 50),
      ("EPB_STATUS", 50),
    ]
  elif CP.carFingerprint in (CAR.ODYSSEY, CAR.ODYSSEY_CHN):
    signals.append(("EPB_STATE", "EPB_STATUS"))
    checks.append(("EPB_STATUS", 50))

  # add gas interceptor reading if we are using it
  if CP.enableGasInterceptor:
    signals.append(("INTERCEPTOR_GAS", "GAS_SENSOR"))
    signals.append(("INTERCEPTOR_GAS2", "GAS_SENSOR"))
    checks.append(("GAS_SENSOR", 50))

  if CP.openpilotLongitudinalControl:
    signals += [
      ("BRAKE_ERROR_1", "STANDSTILL"),
      ("BRAKE_ERROR_2", "STANDSTILL")
    ]
    checks.append(("STANDSTILL", 50))

  return signals, checks


class CarState(CarStateBase):
  def __init__(self, CP):
    super().__init__(CP)
    can_define = CANDefine(DBC[CP.carFingerprint]["pt"])
    self.gearbox_msg = "GEARBOX"
    if CP.carFingerprint == CAR.ACCORD and CP.transmissionType == TransmissionType.cvt:
      self.gearbox_msg = "GEARBOX_15T"

    self.main_on_sig_msg = "SCM_FEEDBACK"
    if CP.carFingerprint in HONDA_NIDEC_ALT_SCM_MESSAGES:
      self.main_on_sig_msg = "SCM_BUTTONS"

    self.shifter_values = can_define.dv[self.gearbox_msg]["GEAR_SHIFTER"]
    self.steer_status_values = defaultdict(lambda: "UNKNOWN", can_define.dv["STEER_STATUS"]["STEER_STATUS"])

    self.brake_error = False
    self.brake_switch_prev = False
    self.brake_switch_active = False
    self.cruise_setting = 0
    self.v_cruise_pcm_prev = 0

  def update(self, cp, cp_cam, cp_body):
    ret = car.CarState.new_message()

    # car params
    v_weight_v = [0., 1.]  # don't trust smooth speed at low values to avoid premature zero snapping
    v_weight_bp = [1., 6.]   # smooth blending, below ~0.6m/s the smooth speed snaps to zero

    # update prevs, update must run once per loop
    self.prev_cruise_buttons = self.cruise_buttons
    self.prev_cruise_setting = self.cruise_setting

    # ******************* parse out can *******************
<<<<<<< HEAD
    # TODO: find wheels moving bit in dbc
    if self.CP.carFingerprint in (CAR.ACCORD, CAR.ACCORDH, CAR.CIVIC_BOSCH, CAR.CIVIC_BOSCH_DIESEL, CAR.CRV_HYBRID, CAR.INSIGHT, CAR.ACURA_RDX_3G, CAR.HONDA_E, CAR.CIVIC_22):
      ret.standstill = cp.vl["ENGINE_DATA"]["XMISSION_SPEED"] < 0.1
=======
    # STANDSTILL->WHEELS_MOVING bit can be noisy around zero, so use XMISSION_SPEED
    # panda checks if the signal is non-zero
    ret.standstill = cp.vl["ENGINE_DATA"]["XMISSION_SPEED"] < 1e-5
    if self.CP.carFingerprint in (CAR.ACCORD, CAR.ACCORDH, CAR.CIVIC_BOSCH, CAR.CIVIC_BOSCH_DIESEL, CAR.CRV_HYBRID, CAR.INSIGHT, CAR.ACURA_RDX_3G, CAR.HONDA_E):
>>>>>>> a693b3a2
      ret.doorOpen = bool(cp.vl["SCM_FEEDBACK"]["DRIVERS_DOOR_OPEN"])
    elif self.CP.carFingerprint in (CAR.ODYSSEY_CHN, CAR.FREED, CAR.HRV):
      ret.doorOpen = bool(cp.vl["SCM_BUTTONS"]["DRIVERS_DOOR_OPEN"])
    else:
      ret.doorOpen = any([cp.vl["DOORS_STATUS"]["DOOR_OPEN_FL"], cp.vl["DOORS_STATUS"]["DOOR_OPEN_FR"],
                          cp.vl["DOORS_STATUS"]["DOOR_OPEN_RL"], cp.vl["DOORS_STATUS"]["DOOR_OPEN_RR"]])
    ret.seatbeltUnlatched = bool(cp.vl["SEATBELT_STATUS"]["SEATBELT_DRIVER_LAMP"] or not cp.vl["SEATBELT_STATUS"]["SEATBELT_DRIVER_LATCHED"])

    steer_status = self.steer_status_values[cp.vl["STEER_STATUS"]["STEER_STATUS"]]
    ret.steerFaultPermanent = steer_status not in ("NORMAL", "NO_TORQUE_ALERT_1", "NO_TORQUE_ALERT_2", "LOW_SPEED_LOCKOUT", "TMP_FAULT")
    # LOW_SPEED_LOCKOUT is not worth a warning
    # NO_TORQUE_ALERT_2 can be caused by bump or steering nudge from driver
    ret.steerFaultTemporary = steer_status not in ("NORMAL", "LOW_SPEED_LOCKOUT", "NO_TORQUE_ALERT_2")

    if self.CP.openpilotLongitudinalControl:
      self.brake_error = cp.vl["STANDSTILL"]["BRAKE_ERROR_1"] or cp.vl["STANDSTILL"]["BRAKE_ERROR_2"]
    ret.espDisabled = cp.vl["VSA_STATUS"]["ESP_DISABLED"] != 0

    ret.wheelSpeeds = self.get_wheel_speeds(
      cp.vl["WHEEL_SPEEDS"]["WHEEL_SPEED_FL"],
      cp.vl["WHEEL_SPEEDS"]["WHEEL_SPEED_FR"],
      cp.vl["WHEEL_SPEEDS"]["WHEEL_SPEED_RL"],
      cp.vl["WHEEL_SPEEDS"]["WHEEL_SPEED_RR"],
    )
    v_wheel = (ret.wheelSpeeds.fl + ret.wheelSpeeds.fr + ret.wheelSpeeds.rl + ret.wheelSpeeds.rr) / 4.0

    # blend in transmission speed at low speed, since it has more low speed accuracy
    v_weight = interp(v_wheel, v_weight_bp, v_weight_v)
    ret.vEgoRaw = (1. - v_weight) * cp.vl["ENGINE_DATA"]["XMISSION_SPEED"] * CV.KPH_TO_MS * self.CP.wheelSpeedFactor + v_weight * v_wheel
    ret.vEgo, ret.aEgo = self.update_speed_kf(ret.vEgoRaw)

    ret.steeringAngleDeg = cp.vl["STEERING_SENSORS"]["STEER_ANGLE"]
    ret.steeringRateDeg = cp.vl["STEERING_SENSORS"]["STEER_ANGLE_RATE"]

    self.cruise_setting = cp.vl["SCM_BUTTONS"]["CRUISE_SETTING"]
    self.cruise_buttons = cp.vl["SCM_BUTTONS"]["CRUISE_BUTTONS"]

    ret.leftBlinker, ret.rightBlinker = self.update_blinker_from_stalk(
      250, cp.vl["SCM_FEEDBACK"]["LEFT_BLINKER"], cp.vl["SCM_FEEDBACK"]["RIGHT_BLINKER"])
    ret.brakeHoldActive = cp.vl["VSA_STATUS"]["BRAKE_HOLD_ACTIVE"] == 1

    # TODO: set for all cars
    if self.CP.carFingerprint in (CAR.CIVIC, CAR.ODYSSEY, CAR.ODYSSEY_CHN, CAR.CRV_5G, CAR.ACCORD, CAR.ACCORDH, CAR.CIVIC_BOSCH,
<<<<<<< HEAD
                                  CAR.CIVIC_BOSCH_DIESEL, CAR.CRV_HYBRID, CAR.INSIGHT, CAR.ACURA_RDX_3G, CAR.HONDA_E, CAR.CIVIC_22):
      self.park_brake = cp.vl["EPB_STATUS"]["EPB_STATE"] != 0
    else:
      self.park_brake = 0  # TODO
=======
                                  CAR.CIVIC_BOSCH_DIESEL, CAR.CRV_HYBRID, CAR.INSIGHT, CAR.ACURA_RDX_3G, CAR.HONDA_E):
      ret.parkingBrake = cp.vl["EPB_STATUS"]["EPB_STATE"] != 0
>>>>>>> a693b3a2

    gear = int(cp.vl[self.gearbox_msg]["GEAR_SHIFTER"])
    ret.gearShifter = self.parse_gear_shifter(self.shifter_values.get(gear, None))

    if self.CP.enableGasInterceptor:
      # Same threshold as panda, equivalent to 1e-5 with previous DBC scaling
      ret.gas = (cp.vl["GAS_SENSOR"]["INTERCEPTOR_GAS"] + cp.vl["GAS_SENSOR"]["INTERCEPTOR_GAS2"]) // 2
      ret.gasPressed = ret.gas > 492
    else:
      ret.gas = cp.vl["POWERTRAIN_DATA"]["PEDAL_GAS"]
      ret.gasPressed = ret.gas > 1e-5

    ret.steeringTorque = cp.vl["STEER_STATUS"]["STEER_TORQUE_SENSOR"]
    ret.steeringTorqueEps = cp.vl["STEER_MOTOR_TORQUE"]["MOTOR_TORQUE"]
    ret.steeringPressed = abs(ret.steeringTorque) > STEER_THRESHOLD.get(self.CP.carFingerprint, 1200)

    if self.CP.carFingerprint in HONDA_BOSCH or self.CP.carFingerprint in HONDA_RADARLESS:
      if not self.CP.openpilotLongitudinalControl:
        if self.CP.carFingerprint == CAR.CIVIC_22:
            ret.cruiseState.nonAdaptive = cp_cam.vl["ACC_HUD"]["CRUISE_CONTROL_LABEL"] != 0
            ret.cruiseState.standstill = cp_cam.vl["ACC_HUD"]["CRUISE_SPEED"] == 252.
        else:
            ret.cruiseState.nonAdaptive = cp.vl["ACC_HUD"]["CRUISE_CONTROL_LABEL"] != 0
            ret.cruiseState.standstill = cp.vl["ACC_HUD"]["CRUISE_SPEED"] == 252.

        # On set, cruise set speed pulses between 254~255 and the set speed prev is set to avoid this.
        if self.CP.carFingerprint == CAR.CIVIC_22:
            ret.cruiseState.speed = self.v_cruise_pcm_prev if cp_cam.vl["ACC_HUD"]["CRUISE_SPEED"] > 160.0 else cp_cam.vl["ACC_HUD"]["CRUISE_SPEED"] * CV.MPH_TO_MS
        else:
            ret.cruiseState.speed = self.v_cruise_pcm_prev if cp.vl["ACC_HUD"]["CRUISE_SPEED"] > 160.0 else cp.vl["ACC_HUD"]["CRUISE_SPEED"] * CV.KPH_TO_MS
        self.v_cruise_pcm_prev = ret.cruiseState.speed
    else:
      ret.cruiseState.speed = cp.vl["CRUISE"]["CRUISE_SPEED_PCM"] * CV.KPH_TO_MS

    if self.CP.carFingerprint in HONDA_BOSCH_ALT_BRAKE_SIGNAL:
      ret.brakePressed = cp.vl["BRAKE_MODULE"]["BRAKE_PRESSED"] != 0
    else:
      # brake switch has shown some single time step noise, so only considered when
      # switch is on for at least 2 consecutive CAN samples
      # brake switch rises earlier than brake pressed but is never 1 when in park
      brake_switch_vals = cp.vl_all["POWERTRAIN_DATA"]["BRAKE_SWITCH"]
      if len(brake_switch_vals):
        brake_switch = cp.vl["POWERTRAIN_DATA"]["BRAKE_SWITCH"] != 0
        if len(brake_switch_vals) > 1:
          self.brake_switch_prev = brake_switch_vals[-2] != 0
        self.brake_switch_active = brake_switch and self.brake_switch_prev
        self.brake_switch_prev = brake_switch
      ret.brakePressed = (cp.vl["POWERTRAIN_DATA"]["BRAKE_PRESSED"] != 0) or self.brake_switch_active

    ret.brake = cp.vl["VSA_STATUS"]["USER_BRAKE"]
    ret.cruiseState.enabled = cp.vl["POWERTRAIN_DATA"]["ACC_STATUS"] != 0
    ret.cruiseState.available = bool(cp.vl[self.main_on_sig_msg]["MAIN_ON"])

    # Gets rid of Pedal Grinding noise when brake is pressed at slow speeds for some models
    if self.CP.carFingerprint in (CAR.PILOT, CAR.PASSPORT, CAR.RIDGELINE):
      if ret.brake > 0.1:
        ret.brakePressed = True

    # TODO: discover the CAN msg that has the imperial unit bit for all other cars
    if self.CP.carFingerprint in (CAR.CIVIC, ):
      self.is_metric = not cp.vl["HUD_SETTING"]["IMPERIAL_UNIT"]
    elif self.CP.carFingerprint in HONDA_BOSCH:
      self.is_metric = not cp.vl["CAR_SPEED"]["IMPERIAL_UNIT"]
    else:
      self.is_metric = False

    if self.CP.carFingerprint in HONDA_BOSCH or self.CP.carFingerprint in HONDA_RADARLESS:
      ret.stockAeb = (not self.CP.openpilotLongitudinalControl) and bool(cp.vl["ACC_CONTROL"]["AEB_STATUS"] and cp.vl["ACC_CONTROL"]["ACCEL_COMMAND"] < -1e-5)
    else:
      ret.stockAeb = bool(cp_cam.vl["BRAKE_COMMAND"]["AEB_REQ_1"] and cp_cam.vl["BRAKE_COMMAND"]["COMPUTER_BRAKE"] > 1e-5)

    if self.CP.carFingerprint in HONDA_BOSCH:
      self.stock_hud = False
      ret.stockFcw = False
    elif self.CP.carFingerprint in HONDA_RADARLESS:
      self.stock_hud = cp_cam.vl["ACC_HUD"]
      ret.stockFcw = False
    else:
      ret.stockFcw = cp_cam.vl["BRAKE_COMMAND"]["FCW"] != 0
      self.stock_hud = cp_cam.vl["ACC_HUD"]
      self.stock_brake = cp_cam.vl["BRAKE_COMMAND"]

    if self.CP.enableBsm and self.CP.carFingerprint in (CAR.CRV_5G, ):
      # BSM messages are on B-CAN, requires a panda forwarding B-CAN messages to CAN 0
      # more info here: https://github.com/commaai/openpilot/pull/1867
      ret.leftBlindspot = cp_body.vl["BSM_STATUS_LEFT"]["BSM_ALERT"] == 1
      ret.rightBlindspot = cp_body.vl["BSM_STATUS_RIGHT"]["BSM_ALERT"] == 1

    return ret

  def get_can_parser(self, CP):
    signals, checks = get_can_signals(CP, self.gearbox_msg, self.main_on_sig_msg)
    bus_pt = 1 if CP.carFingerprint in HONDA_BOSCH else 0
    return CANParser(DBC[CP.carFingerprint]["pt"], signals, checks, bus_pt)

  @staticmethod
  def get_cam_can_parser(CP):
    signals = []
    checks = [
      ("STEERING_CONTROL", 100),
    ]

    if CP.carFingerprint in HONDA_RADARLESS:
      signals += [("CRUISE_SPEED", "ACC_HUD"),
                  ("CRUISE_CONTROL_LABEL", "ACC_HUD"),
              ]
      checks += [
        ("ACC_HUD", 10),
      ]

    elif CP.carFingerprint not in HONDA_BOSCH:
      signals += [("COMPUTER_BRAKE", "BRAKE_COMMAND"),
                  ("AEB_REQ_1", "BRAKE_COMMAND"),
                  ("FCW", "BRAKE_COMMAND"),
                  ("CHIME", "BRAKE_COMMAND"),
                  ("FCM_OFF", "ACC_HUD"),
                  ("FCM_OFF_2", "ACC_HUD"),
                  ("FCM_PROBLEM", "ACC_HUD"),
                  ("ICONS", "ACC_HUD")]
      checks += [
        ("ACC_HUD", 10),
        ("BRAKE_COMMAND", 50),
      ]

    return CANParser(DBC[CP.carFingerprint]["pt"], signals, checks, 2)

  @staticmethod
  def get_body_can_parser(CP):
    if CP.enableBsm and CP.carFingerprint == CAR.CRV_5G:
      signals = [("BSM_ALERT", "BSM_STATUS_RIGHT"),
                 ("BSM_ALERT", "BSM_STATUS_LEFT")]

      checks = [
        ("BSM_STATUS_LEFT", 3),
        ("BSM_STATUS_RIGHT", 3),
      ]
      bus_body = 0 # B-CAN is forwarded to ACC-CAN radar side (CAN 0 on fake ethernet port)
      return CANParser(DBC[CP.carFingerprint]["body"], signals, checks, bus_body)
    return None<|MERGE_RESOLUTION|>--- conflicted
+++ resolved
@@ -193,16 +193,10 @@
     self.prev_cruise_setting = self.cruise_setting
 
     # ******************* parse out can *******************
-<<<<<<< HEAD
-    # TODO: find wheels moving bit in dbc
-    if self.CP.carFingerprint in (CAR.ACCORD, CAR.ACCORDH, CAR.CIVIC_BOSCH, CAR.CIVIC_BOSCH_DIESEL, CAR.CRV_HYBRID, CAR.INSIGHT, CAR.ACURA_RDX_3G, CAR.HONDA_E, CAR.CIVIC_22):
-      ret.standstill = cp.vl["ENGINE_DATA"]["XMISSION_SPEED"] < 0.1
-=======
     # STANDSTILL->WHEELS_MOVING bit can be noisy around zero, so use XMISSION_SPEED
     # panda checks if the signal is non-zero
     ret.standstill = cp.vl["ENGINE_DATA"]["XMISSION_SPEED"] < 1e-5
-    if self.CP.carFingerprint in (CAR.ACCORD, CAR.ACCORDH, CAR.CIVIC_BOSCH, CAR.CIVIC_BOSCH_DIESEL, CAR.CRV_HYBRID, CAR.INSIGHT, CAR.ACURA_RDX_3G, CAR.HONDA_E):
->>>>>>> a693b3a2
+    if self.CP.carFingerprint in (CAR.ACCORD, CAR.ACCORDH, CAR.CIVIC_BOSCH, CAR.CIVIC_BOSCH_DIESEL, CAR.CRV_HYBRID, CAR.INSIGHT, CAR.ACURA_RDX_3G, CAR.HONDA_E, CAR.CIVIC_22):
       ret.doorOpen = bool(cp.vl["SCM_FEEDBACK"]["DRIVERS_DOOR_OPEN"])
     elif self.CP.carFingerprint in (CAR.ODYSSEY_CHN, CAR.FREED, CAR.HRV):
       ret.doorOpen = bool(cp.vl["SCM_BUTTONS"]["DRIVERS_DOOR_OPEN"])
@@ -246,15 +240,8 @@
 
     # TODO: set for all cars
     if self.CP.carFingerprint in (CAR.CIVIC, CAR.ODYSSEY, CAR.ODYSSEY_CHN, CAR.CRV_5G, CAR.ACCORD, CAR.ACCORDH, CAR.CIVIC_BOSCH,
-<<<<<<< HEAD
                                   CAR.CIVIC_BOSCH_DIESEL, CAR.CRV_HYBRID, CAR.INSIGHT, CAR.ACURA_RDX_3G, CAR.HONDA_E, CAR.CIVIC_22):
-      self.park_brake = cp.vl["EPB_STATUS"]["EPB_STATE"] != 0
-    else:
-      self.park_brake = 0  # TODO
-=======
-                                  CAR.CIVIC_BOSCH_DIESEL, CAR.CRV_HYBRID, CAR.INSIGHT, CAR.ACURA_RDX_3G, CAR.HONDA_E):
       ret.parkingBrake = cp.vl["EPB_STATUS"]["EPB_STATE"] != 0
->>>>>>> a693b3a2
 
     gear = int(cp.vl[self.gearbox_msg]["GEAR_SHIFTER"])
     ret.gearShifter = self.parse_gear_shifter(self.shifter_values.get(gear, None))
